--- conflicted
+++ resolved
@@ -53,7 +53,6 @@
 	app.Use(middleware.RequestLogging(appLogger))
 	app.Use(middleware.MetricsMiddleware())
 
-<<<<<<< HEAD
 	// Initialize rate limiting
 	var rateLimitService *ratelimit.Service
 	if cfg.RateLimit.Enabled {
@@ -89,28 +88,6 @@
 				}
 			}
 		}()
-=======
-	// Initialize auth services
-	var jwtService *auth.JWTService
-	var apiKeyService *auth.APIKeyService
-	var authHandler *handlers.AuthHandler
-
-	if cfg.Auth.Enabled {
-		jwtService = auth.NewJWTService(
-			cfg.Auth.JWTSecret,
-			cfg.Auth.JWTExpiry,
-			cfg.Auth.RefreshExpiry,
-			cfg.Auth.Issuer,
-		)
-		apiKeyService = auth.NewAPIKeyService(cfg.Auth.APIKeyPrefix)
-		authHandler = handlers.NewAuthHandler(jwtService, apiKeyService)
-
-		appLogger.Info("Authentication enabled",
-			logger.String("issuer", cfg.Auth.Issuer),
-			logger.Duration("jwt_expiry", cfg.Auth.JWTExpiry),
-			logger.Duration("refresh_expiry", cfg.Auth.RefreshExpiry),
-		)
->>>>>>> d66591bf
 	}
 
 	// Initialize persistence engine
