package metrics

import (
	"github.com/prometheus/client_golang/prometheus"
	"github.com/prometheus/client_golang/prometheus/promauto"
)

var (
	// HTTP metrics
	HTTPRequestsTotal = promauto.NewCounterVec(
		prometheus.CounterOpts{
			Name: "konsul_http_requests_total",
			Help: "Total number of HTTP requests",
		},
		[]string{"method", "path", "status"},
	)

	HTTPRequestDuration = promauto.NewHistogramVec(
		prometheus.HistogramOpts{
			Name:    "konsul_http_request_duration_seconds",
			Help:    "HTTP request latencies in seconds",
			Buckets: prometheus.DefBuckets,
		},
		[]string{"method", "path", "status"},
	)

	HTTPRequestsInFlight = promauto.NewGauge(
		prometheus.GaugeOpts{
			Name: "konsul_http_requests_in_flight",
			Help: "Number of HTTP requests currently being processed",
		},
	)

	// KV Store metrics
	KVOperationsTotal = promauto.NewCounterVec(
		prometheus.CounterOpts{
			Name: "konsul_kv_operations_total",
			Help: "Total number of KV store operations",
		},
		[]string{"operation", "status"},
	)

	KVStoreSize = promauto.NewGauge(
		prometheus.GaugeOpts{
			Name: "konsul_kv_store_size",
			Help: "Number of keys in the KV store",
		},
	)

	// Service Discovery metrics
	ServiceOperationsTotal = promauto.NewCounterVec(
		prometheus.CounterOpts{
			Name: "konsul_service_operations_total",
			Help: "Total number of service operations",
		},
		[]string{"operation", "status"},
	)

	RegisteredServicesTotal = promauto.NewGauge(
		prometheus.GaugeOpts{
			Name: "konsul_registered_services_total",
			Help: "Number of registered services",
		},
	)

	ServiceHeartbeatsTotal = promauto.NewCounterVec(
		prometheus.CounterOpts{
			Name: "konsul_service_heartbeats_total",
			Help: "Total number of service heartbeats",
		},
		[]string{"service", "status"},
	)

	ExpiredServicesTotal = promauto.NewCounter(
		prometheus.CounterOpts{
			Name: "konsul_expired_services_total",
			Help: "Total number of expired services cleaned up",
		},
	)

	// System metrics
	BuildInfo = promauto.NewGaugeVec(
		prometheus.GaugeOpts{
			Name: "konsul_build_info",
			Help: "Build information about Konsul",
		},
		[]string{"version", "go_version"},
	)

	// Rate limiting metrics
	RateLimitRequestsTotal = promauto.NewCounterVec(
		prometheus.CounterOpts{
			Name: "konsul_rate_limit_requests_total",
			Help: "Total number of requests checked against rate limits",
		},
		[]string{"limiter_type", "status"},
	)

	RateLimitExceeded = promauto.NewCounterVec(
		prometheus.CounterOpts{
			Name: "konsul_rate_limit_exceeded_total",
			Help: "Total number of requests that exceeded rate limits",
		},
		[]string{"limiter_type"},
	)

	RateLimitActiveClients = promauto.NewGaugeVec(
		prometheus.GaugeOpts{
			Name: "konsul_rate_limit_active_clients",
			Help: "Number of active clients being rate limited",
		},
		[]string{"limiter_type"},
	)

	// ACL metrics
	ACLEvaluationsTotal = promauto.NewCounterVec(
		prometheus.CounterOpts{
			Name: "konsul_acl_evaluations_total",
			Help: "Total number of ACL policy evaluations",
		},
		[]string{"resource_type", "capability", "result"},
	)

	ACLEvaluationDuration = promauto.NewHistogramVec(
		prometheus.HistogramOpts{
			Name:    "konsul_acl_evaluation_duration_seconds",
			Help:    "ACL policy evaluation latencies in seconds",
			Buckets: []float64{0.0001, 0.0005, 0.001, 0.005, 0.01, 0.05, 0.1},
		},
		[]string{"resource_type"},
	)

	ACLPoliciesLoaded = promauto.NewGauge(
		prometheus.GaugeOpts{
			Name: "konsul_acl_policies_loaded",
			Help: "Number of ACL policies currently loaded",
		},
	)

	ACLPolicyLoadErrors = promauto.NewCounter(
		prometheus.CounterOpts{
			Name: "konsul_acl_policy_load_errors_total",
			Help: "Total number of ACL policy load errors",
		},
	)

	// Service Query metrics (tags/metadata)
	ServiceQueryTotal = promauto.NewCounterVec(
		prometheus.CounterOpts{
			Name: "konsul_service_query_total",
			Help: "Total number of service queries by type",
		},
		[]string{"query_type", "status"},
	)

	ServiceQueryDuration = promauto.NewHistogramVec(
		prometheus.HistogramOpts{
			Name:    "konsul_service_query_duration_seconds",
			Help:    "Service query latencies in seconds",
			Buckets: []float64{0.001, 0.005, 0.01, 0.05, 0.1, 0.5, 1.0},
		},
		[]string{"query_type"},
	)

	ServiceQueryResultsCount = promauto.NewHistogramVec(
		prometheus.HistogramOpts{
			Name:    "konsul_service_query_results_count",
			Help:    "Number of services returned by queries",
			Buckets: []float64{0, 1, 5, 10, 25, 50, 100, 250, 500},
		},
		[]string{"query_type"},
	)

	ServiceTagsPerService = promauto.NewHistogram(
		prometheus.HistogramOpts{
			Name:    "konsul_service_tags_per_service",
			Help:    "Number of tags per registered service",
			Buckets: []float64{0, 1, 2, 5, 10, 20, 30, 50, 64},
		},
	)

	ServiceMetadataKeysPerService = promauto.NewHistogram(
		prometheus.HistogramOpts{
			Name:    "konsul_service_metadata_keys_per_service",
			Help:    "Number of metadata keys per registered service",
			Buckets: []float64{0, 1, 2, 5, 10, 20, 30, 50, 64},
		},
	)

	// Load Balancer metrics
	LoadBalancerSelectionsTotal = promauto.NewCounterVec(
		prometheus.CounterOpts{
			Name: "konsul_load_balancer_selections_total",
			Help: "Total number of load balancer service selections",
		},
		[]string{"strategy", "selection_type", "status"},
	)

	LoadBalancerSelectionDuration = promauto.NewHistogramVec(
		prometheus.HistogramOpts{
			Name:    "konsul_load_balancer_selection_duration_seconds",
			Help:    "Load balancer selection latencies in seconds",
			Buckets: []float64{0.0001, 0.0005, 0.001, 0.005, 0.01, 0.05},
		},
		[]string{"strategy", "selection_type"},
	)

	LoadBalancerActiveConnections = promauto.NewGaugeVec(
		prometheus.GaugeOpts{
			Name: "konsul_load_balancer_active_connections",
			Help: "Number of active connections per service instance (for least-connections strategy)",
		},
		[]string{"service_name", "instance"},
	)

	LoadBalancerStrategyChanges = promauto.NewCounterVec(
		prometheus.CounterOpts{
			Name: "konsul_load_balancer_strategy_changes_total",
			Help: "Total number of load balancing strategy changes",
		},
		[]string{"from_strategy", "to_strategy"},
	)

	LoadBalancerCurrentStrategy = promauto.NewGaugeVec(
		prometheus.GaugeOpts{
			Name: "konsul_load_balancer_current_strategy",
			Help: "Current load balancing strategy (1 for active strategy, 0 for others)",
		},
		[]string{"strategy"},
	)

	LoadBalancerInstancePoolSize = promauto.NewHistogramVec(
		prometheus.HistogramOpts{
			Name:    "konsul_load_balancer_instance_pool_size",
			Help:    "Number of available instances in the load balancer pool",
			Buckets: []float64{0, 1, 2, 5, 10, 20, 50, 100},
		},
		[]string{"selection_type"},
	)
<<<<<<< HEAD
=======

	// GraphQL metrics
	GraphQLQueriesTotal = promauto.NewCounterVec(
		prometheus.CounterOpts{
			Name: "konsul_graphql_queries_total",
			Help: "Total number of GraphQL queries",
		},
		[]string{"query_name", "status"},
	)

	GraphQLQueryDuration = promauto.NewHistogramVec(
		prometheus.HistogramOpts{
			Name:    "konsul_graphql_query_duration_seconds",
			Help:    "GraphQL query execution latencies in seconds",
			Buckets: []float64{0.001, 0.005, 0.01, 0.05, 0.1, 0.5, 1.0, 5.0},
		},
		[]string{"query_name"},
	)

	GraphQLQueryResultsCount = promauto.NewHistogramVec(
		prometheus.HistogramOpts{
			Name:    "konsul_graphql_query_results_count",
			Help:    "Number of results returned by GraphQL queries",
			Buckets: []float64{0, 1, 5, 10, 25, 50, 100, 250, 500, 1000},
		},
		[]string{"query_name"},
	)

	GraphQLResolverDuration = promauto.NewHistogramVec(
		prometheus.HistogramOpts{
			Name:    "konsul_graphql_resolver_duration_seconds",
			Help:    "GraphQL resolver execution latencies in seconds",
			Buckets: []float64{0.0001, 0.0005, 0.001, 0.005, 0.01, 0.05, 0.1},
		},
		[]string{"resolver"},
	)

	GraphQLErrors = promauto.NewCounterVec(
		prometheus.CounterOpts{
			Name: "konsul_graphql_errors_total",
			Help: "Total number of GraphQL errors",
		},
		[]string{"query_name", "error_type"},
	)

	GraphQLComplexity = promauto.NewHistogramVec(
		prometheus.HistogramOpts{
			Name:    "konsul_graphql_query_complexity",
			Help:    "Complexity score of GraphQL queries",
			Buckets: []float64{1, 5, 10, 25, 50, 100, 250, 500},
		},
		[]string{"query_name"},
	)
>>>>>>> 770e4a94
)<|MERGE_RESOLUTION|>--- conflicted
+++ resolved
@@ -237,8 +237,6 @@
 		},
 		[]string{"selection_type"},
 	)
-<<<<<<< HEAD
-=======
 
 	// GraphQL metrics
 	GraphQLQueriesTotal = promauto.NewCounterVec(
@@ -292,5 +290,4 @@
 		},
 		[]string{"query_name"},
 	)
->>>>>>> 770e4a94
 )