--- conflicted
+++ resolved
@@ -547,19 +547,11 @@
 	return defaultValue
 }
 
-<<<<<<< HEAD
-// getEnvUint64 gets a uint64 environment variable with a default value
-func getEnvUint64(key string, defaultValue uint64) uint64 {
-	if value := os.Getenv(key); value != "" {
-		if intValue, err := strconv.ParseUint(value, 10, 64); err == nil {
-			return intValue
-=======
 // getEnvUint64 gets an uint64 environment variable with a default value
 func getEnvUint64(key string, defaultValue uint64) uint64 {
 	if value := os.Getenv(key); value != "" {
 		if uintValue, err := strconv.ParseUint(value, 10, 64); err == nil {
 			return uintValue
->>>>>>> 4ccf373e
 		}
 	}
 	return defaultValue
